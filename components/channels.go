package components

import (
<<<<<<< HEAD
	"fmt"
	"html"
	"strings"

=======
>>>>>>> f49ec7f4
	"github.com/erroneousboat/termui"
	"github.com/renstrom/fuzzysearch/fuzzy"
)

const (
	IconOnline       = "●"
	IconOffline      = "○"
	IconChannel      = "#"
	IconGroup        = "☰"
	IconIM           = "●"
	IconNotification = "*"

	PresenceAway   = "away"
	PresenceActive = "active"

	ChannelTypeChannel = "channel"
	ChannelTypeGroup   = "group"
	ChannelTypeIM      = "im"
)

type ChannelItem struct {
	ID           string
	Name         string
	Topic        string
	Type         string
	UserID       string
	Presence     string
	Notification bool

	StylePrefix string
	StyleIcon   string
	StyleText   string
}

// ToString will set the label of the channel, how it will be
// displayed on screen. Based on the type, different icons are
// shown, as well as an optional notification icon.
func (c ChannelItem) ToString() string {
	var prefix string
	if c.Notification {
		prefix = IconNotification
	} else {
		prefix = " "
	}

	var icon string
	switch c.Type {
	case ChannelTypeChannel:
		icon = IconChannel
	case ChannelTypeGroup:
		icon = IconGroup
	case ChannelTypeIM:
		switch c.Presence {
		case PresenceActive:
			icon = IconOnline
		case PresenceAway:
			icon = IconOffline
		default:
			icon = IconIM
		}
	}

	label := fmt.Sprintf(
		"[%s](%s) [%s](%s) [%s](%s)",
		prefix, c.StylePrefix,
		icon, c.StyleIcon,
		c.Name, c.StyleText,
	)

	return label
}

// GetChannelName will return a formatted representation of the
// name of the channel
func (c ChannelItem) GetChannelName() string {
	var channelName string
	if c.Topic != "" {
		channelName = fmt.Sprintf("%s - %s",
			html.UnescapeString(c.Name),
			html.UnescapeString(c.Topic),
		)
	} else {
		channelName = c.Name
	}
	return channelName
}

// Channels is the definition of a Channels component
type Channels struct {
	List            *termui.List
	SelectedChannel int // index of which channel is selected from the List
	Offset          int // from what offset are channels rendered
	CursorPosition  int // the y position of the 'cursor'

	SearchMatches  []int // index of the search matches
	SearchPosition int   // current position of a search match
}

// CreateChannels is the constructor for the Channels component
func CreateChannelsComponent(inputHeight int) *Channels {
	channels := &Channels{
		List: termui.NewList(),
	}

	channels.List.BorderLabel = "Channels"
	channels.List.Height = termui.TermHeight() - inputHeight

	channels.SelectedChannel = 0
	channels.Offset = 0
	channels.CursorPosition = channels.List.InnerBounds().Min.Y

	return channels
}

// Buffer implements interface termui.Bufferer
func (c *Channels) Buffer() termui.Buffer {
	buf := c.List.Buffer()

	for i, item := range c.List.Items[c.Offset:] {

		y := c.List.InnerBounds().Min.Y + i

		if y > c.List.InnerBounds().Max.Y-1 {
			break
		}

		// Set the visible cursor
		var cells []termui.Cell
		if y == c.CursorPosition {
			cells = termui.DefaultTxBuilder.Build(
				item, c.List.ItemBgColor, c.List.ItemFgColor)
		} else {
			cells = termui.DefaultTxBuilder.Build(
				item, c.List.ItemFgColor, c.List.ItemBgColor)
		}

		cells = termui.DTrimTxCls(cells, c.List.InnerWidth())

		x := 0
		for _, cell := range cells {
			width := cell.Width()
			buf.Set(c.List.InnerBounds().Min.X+x, y, cell)
			x += width
		}

		// When not at the end of the pane fill it up empty characters
		for x < c.List.InnerBounds().Max.X-1 {
			if y == c.CursorPosition {
				buf.Set(x+1, y,
					termui.Cell{
						Ch: ' ',
						Fg: c.List.ItemBgColor,
						Bg: c.List.ItemFgColor,
					},
				)
			} else {
				buf.Set(
					x+1, y,
					termui.Cell{
						Ch: ' ',
						Fg: c.List.ItemFgColor,
						Bg: c.List.ItemBgColor,
					},
				)
			}
			x++
		}
	}

	return buf
}

// GetHeight implements interface termui.GridBufferer
func (c *Channels) GetHeight() int {
	return c.List.Block.GetHeight()
}

// SetWidth implements interface termui.GridBufferer
func (c *Channels) SetWidth(w int) {
	c.List.SetWidth(w)
}

// SetX implements interface termui.GridBufferer
func (c *Channels) SetX(x int) {
	c.List.SetX(x)
}

// SetY implements interface termui.GridBufferer
func (c *Channels) SetY(y int) {
	c.List.SetY(y)
}

func (c *Channels) SetChannels(channels []string) {
	c.List.Items = channels
}

// SetSelectedChannel sets the SelectedChannel given the index
func (c *Channels) SetSelectedChannel(index int) {
	c.SelectedChannel = index
}

// GetSelectedChannel returns the SelectedChannel
func (c *Channels) GetSelectedChannel() string {
	return c.List.Items[c.SelectedChannel]
}

// MoveCursorUp will decrease the SelectedChannel by 1
func (c *Channels) MoveCursorUp() {
	if c.SelectedChannel > 0 {
		c.SetSelectedChannel(c.SelectedChannel - 1)
		c.ScrollUp()
	}
}

// MoveCursorDown will increase the SelectedChannel by 1
func (c *Channels) MoveCursorDown() {
	if c.SelectedChannel < len(c.List.Items)-1 {
		c.SetSelectedChannel(c.SelectedChannel + 1)
		c.ScrollDown()
	}
}

// MoveCursorTop will move the cursor to the top of the channels
func (c *Channels) MoveCursorTop() {
	c.SetSelectedChannel(0)
	c.CursorPosition = c.List.InnerBounds().Min.Y
	c.Offset = 0
}

// MoveCursorBottom will move the cursor to the bottom of the channels
func (c *Channels) MoveCursorBottom() {
	c.SetSelectedChannel(len(c.List.Items) - 1)

	offset := len(c.List.Items) - (c.List.InnerBounds().Max.Y - 1)

	if offset < 0 {
		c.Offset = 0
		c.CursorPosition = c.SelectedChannel + 1
	} else {
		c.Offset = offset
		c.CursorPosition = c.List.InnerBounds().Max.Y - 1
	}
}

// ScrollUp enables us to scroll through the channel list when it overflows
func (c *Channels) ScrollUp() {
	// Is cursor at the top of the channel view?
	if c.CursorPosition == c.List.InnerBounds().Min.Y {
		if c.Offset > 0 {
			c.Offset--
		}
	} else {
		c.CursorPosition--
	}
}

// ScrollDown enables us to scroll through the channel list when it overflows
func (c *Channels) ScrollDown() {
	// Is the cursor at the bottom of the channel view?
	if c.CursorPosition == c.List.InnerBounds().Max.Y-1 {
		if c.Offset < len(c.List.Items)-1 {
			c.Offset++
		}
	} else {
		c.CursorPosition++
	}
}

// Search will search through the channels to find a channel,
// when a match has been found the selected channel will then
// be the channel that has been found
func (c *Channels) Search(term string) {
	c.SearchMatches = make([]int, 0)

	matches := fuzzy.Find(term, c.List.Items)

	for _, m := range matches {
		for i, item := range c.List.Items {
			if m == item {
				c.SearchMatches = append(c.SearchMatches, i)
				break
			}
		}
	}

	if len(c.SearchMatches) > 0 {
		c.GotoPosition(0)
		c.SearchPosition = 0
	}
}

// GotoPosition is used by the search functionality to automatically
// scroll to a specific location in the channels component
func (c *Channels) GotoPosition(position int) {

	// The new position
	newPos := c.SearchMatches[position]

	// Is the new position in range of the current view?
	minRange := c.Offset
	maxRange := c.Offset + (c.List.InnerBounds().Max.Y - 2)

	if newPos < minRange {
		// newPos is above, we need to scroll up.
		c.SetSelectedChannel(newPos)

		// How much do we need to scroll to get it into range?
		c.Offset = c.Offset - (minRange - newPos)
	} else if newPos > maxRange {
		// newPos is below, we need to scroll down
		c.SetSelectedChannel(newPos)

		// How much do we need to scroll to get it into range?
		c.Offset = c.Offset + (newPos - maxRange)
	} else {
		// newPos is inside range
		c.SetSelectedChannel(newPos)
	}

	// Set cursor to correct position
	c.CursorPosition = (newPos - c.Offset) + 1
}

// SearchNext allows us to cycle through the c.SearchMatches
func (c *Channels) SearchNext() {
	newPosition := c.SearchPosition + 1
	if newPosition <= len(c.SearchMatches)-1 {
		c.GotoPosition(newPosition)
		c.SearchPosition = newPosition
	}
}

// SearchPrev allows us to cycle through the c.SearchMatches
func (c *Channels) SearchPrev() {
	newPosition := c.SearchPosition - 1
	if newPosition >= 0 {
		c.GotoPosition(newPosition)
		c.SearchPosition = newPosition
	}
}<|MERGE_RESOLUTION|>--- conflicted
+++ resolved
@@ -1,13 +1,9 @@
 package components
 
 import (
-<<<<<<< HEAD
 	"fmt"
 	"html"
-	"strings"
-
-=======
->>>>>>> f49ec7f4
+
 	"github.com/erroneousboat/termui"
 	"github.com/renstrom/fuzzysearch/fuzzy"
 )
