--- conflicted
+++ resolved
@@ -1,13 +1,9 @@
 package components
 
 import (
-<<<<<<< HEAD
 	"fmt"
 	"html"
-	"strings"
-
-=======
->>>>>>> c9884997
+
 	"github.com/erroneousboat/termui"
 	"github.com/renstrom/fuzzysearch/fuzzy"
 )
